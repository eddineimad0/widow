--- conflicted
+++ resolved
@@ -33,11 +33,7 @@
 
     const example_step = b.step("example", "Compile example");
     const examples = [_][]const u8{
-<<<<<<< HEAD
-        "simple_window",
-=======
         // "simple_window",
->>>>>>> f9475c03
         // "playing_with_inputs",
         // "cursor_and_icon",
         "xorg_basic",
