--- conflicted
+++ resolved
@@ -32,9 +32,6 @@
     ) !Self {
         var self = Self{
             .allocator = allocator,
-<<<<<<< HEAD
-            .impl = try WindowImpl.create(allocator, data, window_title, events_queue, monitor_store),
-=======
             .impl = try WindowImpl.create(
                 allocator,
                 window_title,
@@ -42,18 +39,12 @@
                 events_queue,
                 monitor_store,
             ),
->>>>>>> b1e17237
         };
         return self;
     }
 
     /// Destroys the window and releases all allocated ressources.
     pub fn deinit(self: *Self) void {
-<<<<<<< HEAD
-        // Destroy the allocated implementation.
-=======
-        // Platform dependent cleaning code.
->>>>>>> b1e17237
         self.impl.destroy(self.allocator);
         self.impl = undefined;
     }
