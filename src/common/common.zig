const builtin = @import("builtin");
const build_config = @import("widow_build_config");

pub const video_mode = @import("video_mode.zig");
pub const geometry = @import("geometry.zig");
pub const window_data = @import("window_data.zig");
pub const event = @import("event.zig");
pub const queue = @import("queue.zig");
pub const keyboard_mouse = @import("keyboard_mouse.zig");
pub const cursor = @import("cursor.zig");

<<<<<<< HEAD
pub const posix = if (builtin.target.os.tag == .windows) {} else @import("posix/posix.zig");
pub const IS_DEBUG = builtin.mode == .Debug;

pub const LOG_PLATFORM_EVENTS = build_config.LOG_PLATFORM_EVENTS;
=======
const builtin = @import("builtin");
pub const unix = if (builtin.target.os.tag == .windows) {} else @import("unix/unix.zig");
pub const IS_DEBUG_BUILD = builtin.mode == .Debug;
>>>>>>> 38e4d27c
<|MERGE_RESOLUTION|>--- conflicted
+++ resolved
@@ -9,13 +9,6 @@
 pub const keyboard_mouse = @import("keyboard_mouse.zig");
 pub const cursor = @import("cursor.zig");
 
-<<<<<<< HEAD
-pub const posix = if (builtin.target.os.tag == .windows) {} else @import("posix/posix.zig");
-pub const IS_DEBUG = builtin.mode == .Debug;
-
-pub const LOG_PLATFORM_EVENTS = build_config.LOG_PLATFORM_EVENTS;
-=======
 const builtin = @import("builtin");
 pub const unix = if (builtin.target.os.tag == .windows) {} else @import("unix/unix.zig");
-pub const IS_DEBUG_BUILD = builtin.mode == .Debug;
->>>>>>> 38e4d27c
+pub const IS_DEBUG_BUILD = builtin.mode == .Debug;