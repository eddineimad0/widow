const std = @import("std");
const math = std.math;

/// Describes a video mode
pub const VideoMode = struct {
    width: u32,
    height: u32,
    frequency: u16,
    color_depth: u8,

    const Self = @This();

<<<<<<< HEAD
    pub fn init(width: u32, height: u32, frequency: u16, color_depth: u8) Self {
        return Self{
=======
    pub fn init(width: i32, height: i32, frequency: u16, color_depth: u8) Self {
        return .{
>>>>>>> 38e4d27c
            .width = width,
            .height = height,
            .frequency = frequency,
            .color_depth = color_depth,
        };
    }

    /// Checks for equality between 2 VideoModes
    pub fn equals(self: *const Self, other: *const Self) bool {
        return (self.width == other.width and
            self.height == other.height and
            self.color_depth == other.color_depth and
            self.frequency == other.frequency);
    }

    /// This function returns the index of the closest possible video mode
    /// to the `desired_mode` from a slice of supported modes.
    /// if the `modes` slice is empty it returns 0.
    pub fn selectBestMatch(
        desired_mode: *const VideoMode,
        modes: []const VideoMode,
    ) usize {
        std.debug.assert(modes.len != 0);
        var best_index: usize = 0;
<<<<<<< HEAD
        // var result = desired_mode;
        var size_diff: isize = undefined;
        var width_diff: isize = undefined;
        var height_diff: isize = undefined;
        var rate_diff: isize = undefined;
        var color_diff: isize = undefined;
        var least_distance: usize = math.maxInt(usize);
        var current_distance: usize = undefined;
=======

        var size_diff: i32 = undefined;
        var width_diff: i32 = undefined;
        var height_diff: i32 = undefined;
        var rate_diff: i32 = undefined;
        var color_diff: i32 = undefined;
        var least_distance: u32 = MAX_U32;
        var current_distance: u32 = undefined;
>>>>>>> 38e4d27c

        for (0..modes.len, modes) |i, *mode| {

            // Euclidean distance.
            color_diff = @as(isize, mode.color_depth);
            color_diff -= @as(isize, desired_mode.color_depth);
            color_diff *|= color_diff;

            rate_diff = @as(isize, mode.frequency);
            rate_diff -= @as(isize, desired_mode.frequency);
            rate_diff *|= rate_diff;

            width_diff = @as(isize, mode.width) - @as(isize, desired_mode.width);
            width_diff *|= width_diff;
            height_diff = @as(isize, mode.height) - @as(isize, desired_mode.height);
            height_diff *|= height_diff;
            size_diff = width_diff + height_diff;

<<<<<<< HEAD
            const distance_square: usize = @as(usize, @intCast(color_diff)) +| @as(usize, @intCast(rate_diff)) +| @as(usize, @intCast(size_diff));
=======
            const distance_square: u32 = @intCast(color_diff + rate_diff + size_diff);
>>>>>>> 38e4d27c
            current_distance = math.sqrt(distance_square);

            if (current_distance < least_distance) {
                best_index = i;
                least_distance = current_distance;
            }
        }
        return best_index;
    }
};<|MERGE_RESOLUTION|>--- conflicted
+++ resolved
@@ -10,13 +10,8 @@
 
     const Self = @This();
 
-<<<<<<< HEAD
-    pub fn init(width: u32, height: u32, frequency: u16, color_depth: u8) Self {
-        return Self{
-=======
     pub fn init(width: i32, height: i32, frequency: u16, color_depth: u8) Self {
         return .{
->>>>>>> 38e4d27c
             .width = width,
             .height = height,
             .frequency = frequency,
@@ -41,16 +36,6 @@
     ) usize {
         std.debug.assert(modes.len != 0);
         var best_index: usize = 0;
-<<<<<<< HEAD
-        // var result = desired_mode;
-        var size_diff: isize = undefined;
-        var width_diff: isize = undefined;
-        var height_diff: isize = undefined;
-        var rate_diff: isize = undefined;
-        var color_diff: isize = undefined;
-        var least_distance: usize = math.maxInt(usize);
-        var current_distance: usize = undefined;
-=======
 
         var size_diff: i32 = undefined;
         var width_diff: i32 = undefined;
@@ -59,7 +44,6 @@
         var color_diff: i32 = undefined;
         var least_distance: u32 = MAX_U32;
         var current_distance: u32 = undefined;
->>>>>>> 38e4d27c
 
         for (0..modes.len, modes) |i, *mode| {
 
@@ -78,11 +62,7 @@
             height_diff *|= height_diff;
             size_diff = width_diff + height_diff;
 
-<<<<<<< HEAD
-            const distance_square: usize = @as(usize, @intCast(color_diff)) +| @as(usize, @intCast(rate_diff)) +| @as(usize, @intCast(size_diff));
-=======
             const distance_square: u32 = @intCast(color_diff + rate_diff + size_diff);
->>>>>>> 38e4d27c
             current_distance = math.sqrt(distance_square);
 
             if (current_distance < least_distance) {
